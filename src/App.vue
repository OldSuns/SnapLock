--- conflicted
+++ resolved
@@ -1,9 +1,5 @@
 <script setup lang="ts">
-<<<<<<< HEAD
 import { ref, onMounted, computed, watch, nextTick, onBeforeUnmount } from "vue";
-=======
-import { ref, onMounted, computed, watch, nextTick } from "vue";
->>>>>>> a6136061
 import { invoke } from "@tauri-apps/api/core";
 import { listen } from "@tauri-apps/api/event";
 import { open } from "@tauri-apps/plugin-dialog";
@@ -16,7 +12,6 @@
 const selectedCameraId = ref<number>(0);
 const monitoringStatus = ref<string>("空闲"); // '空闲' | '准备中' | '警戒中'
 const savePath = ref<string>("");
-<<<<<<< HEAD
 const exitOnLock = ref(true);
 const showSettings = ref(false);
 const currentShortcut = ref("Alt+L");
@@ -89,13 +84,6 @@
 watch(selectedCameraId, () => { if (previewActive.value) startPreview(); });
 watch(monitoringStatus, (v) => { if (v !== "空闲" && previewActive.value) stopPreview(); });
 onBeforeUnmount(() => stopPreview());
-=======
-const showSettings = ref<boolean>(false);
-const currentShortcut = ref<string>("Alt+L");
-const tempShortcut = ref<string>("Alt+L");
-const tempSavePath = ref<string>("");
-const isCapturingShortcut = ref<boolean>(false);
->>>>>>> a6136061
 
 const statusClass = computed(() => {
   switch (monitoringStatus.value) {
@@ -121,15 +109,6 @@
   tempSavePath.value = desktop;
   await invoke("set_save_path", { path: desktop });
 
-<<<<<<< HEAD
-  try {
-    currentShortcut.value = await invoke<string>("get_shortcut_key");
-    tempShortcut.value = currentShortcut.value;
-  } catch { }
-
-  listen<string>("monitoring_status_changed", (e) => {
-    monitoringStatus.value = e.payload;
-=======
   // 获取当前快捷键
   try {
     currentShortcut.value = await invoke<string>("get_shortcut_key");
@@ -141,7 +120,6 @@
   // 监听状态变化
   listen<string>("monitoring_status_changed", (event) => {
     monitoringStatus.value = event.payload;
->>>>>>> a6136061
   });
 
   const appWin = getCurrentWindow();
@@ -155,16 +133,11 @@
   }
 }
 
-<<<<<<< HEAD
-=======
-
->>>>>>> a6136061
 function openSettings() {
   tempShortcut.value = currentShortcut.value;
   tempSavePath.value = savePath.value;
   showSettings.value = true;
 }
-<<<<<<< HEAD
 async function closeSettings() {
   if (isCapturingShortcut.value) await cancelCaptureShortcut();
   showSettings.value = false;
@@ -208,42 +181,12 @@
   const selected = await open({ directory: true, multiple: false, defaultPath: tempSavePath.value, title: "选择照片保存位置" });
   if (typeof selected === "string" && selected) { tempSavePath.value = selected; await savePathSetting(); }
 }
-=======
-
-async function closeSettings() {
-  // 如果正在捕获快捷键，先取消并重新启用快捷键
-  if (isCapturingShortcut.value) {
-    await cancelCaptureShortcut();
-  }
-  showSettings.value = false;
-}
-
-async function selectSavePathInSettings() {
-  const selected = await open({
-    directory: true,
-    multiple: false,
-    defaultPath: tempSavePath.value,
-    title: "选择照片保存位置"
-  });
-
-  if (typeof selected === 'string' && selected !== null) {
-    tempSavePath.value = selected;
-    // 立即保存路径设置
-    await savePathSetting();
-  }
-}
->>>>>>> a6136061
 
 async function saveShortcut() {
   try {
     if (tempShortcut.value !== currentShortcut.value && validateShortcut(tempShortcut.value)) {
       await invoke("set_shortcut_key", { shortcut: tempShortcut.value });
       currentShortcut.value = tempShortcut.value;
-<<<<<<< HEAD
-    }
-  } catch (e) { alert(`快捷键保存失败: ${e}`); tempShortcut.value = currentShortcut.value; }
-}
-=======
       console.log("快捷键已更新为:", tempShortcut.value);
     }
   } catch (error) {
@@ -254,16 +197,11 @@
   }
 }
 
->>>>>>> a6136061
 async function savePathSetting() {
   try {
     if (tempSavePath.value !== savePath.value) {
       await invoke("set_save_path", { path: tempSavePath.value });
       savePath.value = tempSavePath.value;
-<<<<<<< HEAD
-    }
-  } catch (e) { alert(`保存路径设置失败: ${e}`); tempSavePath.value = savePath.value; }
-=======
       console.log("保存路径已更新为:", tempSavePath.value);
     }
   } catch (error) {
@@ -272,35 +210,11 @@
     // 恢复到之前的值
     tempSavePath.value = savePath.value;
   }
->>>>>>> a6136061
 }
 
 async function startCaptureShortcut() {
   isCapturingShortcut.value = true;
   tempShortcut.value = "按下快捷键...";
-<<<<<<< HEAD
-  try { await invoke("disable_shortcuts"); } catch { }
-  nextTick(() => (document.querySelector(".shortcut-input") as HTMLInputElement | null)?.focus());
-}
-async function handleShortcutKeyDown(event: KeyboardEvent) {
-  if (!isCapturingShortcut.value) return;
-  event.preventDefault(); event.stopPropagation();
-  const keys: string[] = [];
-  if (event.ctrlKey) keys.push("Ctrl");
-  if (event.altKey) keys.push("Alt");
-  if (event.shiftKey) keys.push("Shift");
-  if (event.metaKey) keys.push("Meta");
-  if (!["Control", "Alt", "Shift", "Meta"].includes(event.key)) {
-    let mainKey = event.key;
-    if (mainKey === " ") mainKey = "Space";
-    else if (mainKey.length === 1) mainKey = mainKey.toUpperCase();
-    keys.push(mainKey);
-    if (keys.length >= 2) {
-      tempShortcut.value = keys.join("+");
-      isCapturingShortcut.value = false;
-      try { await invoke("enable_shortcuts"); } catch { }
-      await saveShortcut();
-=======
   
   // 禁用全局快捷键
   try {
@@ -314,7 +228,6 @@
     const input = document.querySelector('.shortcut-input') as HTMLInputElement;
     if (input) {
       input.focus();
->>>>>>> a6136061
     }
   });
 }
@@ -394,19 +307,6 @@
   
   return true;
 }
-async function cancelCaptureShortcut() {
-  isCapturingShortcut.value = false;
-  tempShortcut.value = currentShortcut.value;
-  try { await invoke("enable_shortcuts"); } catch { }
-}
-function validateShortcut(shortcut: string): boolean {
-  if (!shortcut || shortcut === "按下快捷键...") return false;
-  const parts = shortcut.split("+"); if (parts.length < 2) return false;
-  const modifiers = parts.slice(0, -1); const mainKey = parts.at(-1)!;
-  const validModifiers = ["Ctrl", "Alt", "Shift", "Meta", "Cmd"];
-  if (validModifiers.includes(mainKey)) return false;
-  return modifiers.every(m => validModifiers.includes(m));
-}
 </script>
 
 <template>
@@ -431,7 +331,6 @@
           </label>
           <div class="select-wrapper">
             <select id="cameraSelect" v-model="selectedCameraId" class="custom-select">
-<<<<<<< HEAD
               <option v-for="cam in cameraList" :key="cam.id" :value="cam.id">{{ cam.name }}</option>
             </select>
           </div>
@@ -482,34 +381,6 @@
               <button @click="openSettings" class="settings-button" title="设置">⚙️</button>
             </div>
           </section>
-=======
-              <option v-for="cam in cameraList" :key="cam.id" :value="cam.id">
-                {{ cam.name }}
-              </option>
-            </select>
-          </div>
-        </div>
-
-        <div class="control-section">
-          <div class="action-buttons">
-            <button
-              @click="toggleMonitoring"
-              :disabled="monitoringStatus !== '空闲'"
-              class="main-action-button"
-              :class="{ 'disabled': monitoringStatus !== '空闲' }"
-            >
-              <span class="button-icon">
-                {{ monitoringStatus === '空闲' ? '▶️' : (monitoringStatus === '准备中' ? '⏳' : '🛡️') }}
-              </span>
-              <span class="button-text">
-                {{ monitoringStatus === '空闲' ? '启动监控' : (monitoringStatus === '准备中' ? '准备中...' : `警戒中 (${currentShortcut} 停止)`) }}
-              </span>
-            </button>
-            <button @click="openSettings" class="settings-button" title="设置">
-              ⚙️
-            </button>
-          </div>
->>>>>>> a6136061
         </div>
       </div>
     </div>
@@ -521,7 +392,6 @@
           <h2>设置</h2>
           <button @click="closeSettings" class="close-button">✕</button>
         </div>
-<<<<<<< HEAD
 
         <div class="settings-content">
           <div class="setting-item">
@@ -549,78 +419,13 @@
             </div>
           </div>
         </div>
-=======
-        
-        <div class="settings-content">
-          <div class="setting-item">
-            <label class="setting-label">
-              <span class="setting-icon">⌨️</span>
-              快捷键
-            </label>
-            <div class="shortcut-input-group">
-              <input
-                v-model="tempShortcut"
-                type="text"
-                class="setting-input shortcut-input"
-                :class="{ 'capturing': isCapturingShortcut, 'invalid': !validateShortcut(tempShortcut) && tempShortcut !== '按下快捷键...' }"
-                placeholder="例如: Alt+L, Ctrl+Shift+S"
-                readonly
-                @keydown="handleShortcutKeyDown"
-              />
-              <button
-                v-if="!isCapturingShortcut"
-                @click="startCaptureShortcut"
-                class="capture-button"
-                title="点击捕获快捷键"
-              >
-                🎯
-              </button>
-              <button
-                v-else
-                @click="cancelCaptureShortcut"
-                class="cancel-capture-button"
-                title="取消捕获"
-              >
-                ✕
-              </button>
-            </div>
-            <div v-if="!validateShortcut(tempShortcut) && tempShortcut !== '按下快捷键...' && tempShortcut" class="shortcut-error">
-              请输入有效的快捷键组合（至少包含一个修饰键和一个主键）
-            </div>
-          </div>
-          
-          <div class="setting-item">
-            <label class="setting-label">
-              <span class="setting-icon">📁</span>
-              照片保存路径
-            </label>
-            <div class="path-input-group">
-              <input
-                type="text"
-                :value="tempSavePath"
-                readonly
-                class="setting-input path-display"
-                :title="tempSavePath"
-              >
-              <button @click="selectSavePathInSettings" class="path-select-button">
-                📂
-              </button>
-            </div>
-          </div>
-        </div>
-        
->>>>>>> a6136061
       </div>
     </div>
   </main>
 </template>
 
 <style scoped>
-<<<<<<< HEAD
 /* 布局 */
-=======
-/* 应用容器 - 针对Tauri小窗口优化 */
->>>>>>> a6136061
 .app-container {
   height: 100vh;
   background: #ffffff;
@@ -628,17 +433,10 @@
   flex-direction: column;
   padding: 1rem;
   box-sizing: border-box;
-<<<<<<< HEAD
   overflow-y: auto;
   /* 允许页面滚动 */
 }
 
-=======
-  overflow: hidden;
-}
-
-/* 应用头部 - 紧凑设计 */
->>>>>>> a6136061
 .app-header {
   display: flex;
   justify-content: space-between;
@@ -664,7 +462,6 @@
 }
 
 @keyframes pulse {
-<<<<<<< HEAD
 
   0%,
   100% {
@@ -674,10 +471,6 @@
   50% {
     transform: scale(1.05)
   }
-=======
-  0%, 100% { transform: scale(1); }
-  50% { transform: scale(1.05); }
->>>>>>> a6136061
 }
 
 .app-title h1 {
@@ -687,7 +480,6 @@
   font-weight: 700;
 }
 
-<<<<<<< HEAD
 .status-indicator {
   display: flex;
   align-items: center;
@@ -697,19 +489,6 @@
   background: white;
   border: 1px solid #e2e8f0;
   box-shadow: 0 1px 3px rgba(0, 0, 0, .1);
-=======
-/* 状态指示器 - 紧凑版 */
-.status-indicator {
-  display: flex;
-  align-items: center;
-  gap: 0.5rem;
-  padding: 0.5rem 0.75rem;
-  border-radius: 20px;
-  background: white;
-  border: 1px solid #e2e8f0;
-  box-shadow: 0 1px 3px rgba(0, 0, 0, 0.1);
-  transition: all 0.3s ease;
->>>>>>> a6136061
 }
 
 .status-dot {
@@ -720,7 +499,6 @@
 }
 
 @keyframes statusPulse {
-<<<<<<< HEAD
 
   0%,
   100% {
@@ -732,151 +510,82 @@
     opacity: .7;
     transform: scale(1.1)
   }
-=======
-  0%, 100% { opacity: 1; transform: scale(1); }
-  50% { opacity: 0.7; transform: scale(1.1); }
->>>>>>> a6136061
 }
 
 .status-text {
   color: #4a5568;
   font-weight: 600;
-<<<<<<< HEAD
   font-size: .8rem;
-=======
-  font-size: 0.8rem;
->>>>>>> a6136061
 }
 
 .status-active .status-dot {
   background: #4caf50;
-<<<<<<< HEAD
   box-shadow: 0 0 6px rgba(76, 175, 80, .6);
-=======
-  box-shadow: 0 0 6px rgba(76, 175, 80, 0.6);
->>>>>>> a6136061
 }
 
 .status-pending .status-dot {
   background: #ff9800;
-<<<<<<< HEAD
   box-shadow: 0 0 6px rgba(255, 152, 0, .6);
-=======
-  box-shadow: 0 0 6px rgba(255, 152, 0, 0.6);
->>>>>>> a6136061
 }
 
 .status-idle .status-dot {
   background: #9e9e9e;
-<<<<<<< HEAD
   box-shadow: 0 0 6px rgba(158, 158, 158, .6);
 }
 
-=======
-  box-shadow: 0 0 6px rgba(158, 158, 158, 0.6);
-}
-
-/* 应用内容 - 充满剩余空间 */
->>>>>>> a6136061
 .app-content {
   flex: 1;
   display: flex;
   justify-content: center;
   align-items: stretch;
-<<<<<<< HEAD
   overflow-y: auto;
 }
 
 .control-card {
   background: #fff;
-=======
-  overflow: hidden;
-}
-
-.control-card {
-  background: #ffffff;
->>>>>>> a6136061
   border-radius: 16px;
   padding: 1rem;
   width: 100%;
   max-width: 100%;
-<<<<<<< HEAD
   box-shadow: 0 4px 12px rgba(0, 0, 0, .05);
   border: 1px solid #e2e8f0;
   transition: transform .2s;
   display: flex;
   flex-direction: column;
   overflow: visible;
-=======
-  box-shadow: 0 4px 12px rgba(0, 0, 0, 0.05);
-  border: 1px solid #e2e8f0;
-  transition: transform 0.2s ease;
-  display: flex;
-  flex-direction: column;
-  overflow: hidden;
-  box-sizing: border-box;
->>>>>>> a6136061
 }
 
 .control-card:hover {
   transform: translateY(-2px);
-<<<<<<< HEAD
   box-shadow: 0 8px 16px rgba(0, 0, 0, .1);
-=======
-  box-shadow: 0 8px 16px rgba(0, 0, 0, 0.1);
->>>>>>> a6136061
 }
 
 .control-section {
   margin-bottom: 1.25rem;
-<<<<<<< HEAD
-=======
-  flex-shrink: 0;
-}
-
-.control-section:last-child {
-  margin-bottom: 0;
->>>>>>> a6136061
 }
 
 .control-label {
   display: flex;
   align-items: center;
-<<<<<<< HEAD
   gap: .5rem;
   margin-bottom: .5rem;
   font-weight: 600;
   color: #2c3e50;
   font-size: .9rem;
-=======
-  gap: 0.5rem;
-  margin-bottom: 0.5rem;
-  font-weight: 600;
-  color: #2c3e50;
-  font-size: 0.9rem;
->>>>>>> a6136061
 }
 
 .label-icon {
   font-size: 1rem;
-<<<<<<< HEAD
   opacity: .8;
 }
 
 /* 选择框 */
-=======
-  opacity: 0.8;
-}
-
-/* 选择器样式 - 紧凑版 */
->>>>>>> a6136061
 .select-wrapper {
   position: relative;
 }
 
 .custom-select {
   width: 100%;
-<<<<<<< HEAD
   padding: .6rem 2rem .6rem .8rem;
   border: 2px solid #e1e8ed;
   border-radius: 8px;
@@ -890,43 +599,18 @@
   background-repeat: no-repeat;
   background-position: right .6rem center;
   background-size: .7rem;
-=======
-  max-width: 100%;
-  padding: 0.6rem 2rem 0.6rem 0.8rem;
-  border: 2px solid #e1e8ed;
-  border-radius: 8px;
-  background: white;
-  font-size: 0.85rem;
-  color: #2c3e50;
-  cursor: pointer;
-  transition: all 0.3s ease;
-  appearance: none;
-  background-image: url("data:image/svg+xml,%3csvg xmlns='http://www.w3.org/2000/svg' fill='none' viewBox='0 0 20 20'%3e%3cpath stroke='%236b7280' stroke-linecap='round' stroke-linejoin='round' stroke-width='1.5' d='M6 8l4 4 4-4'/%3e%3c/svg%3e");
-  background-position: right 0.6rem center;
-  background-repeat: no-repeat;
-  background-size: 0.7rem;
-  box-sizing: border-box;
-  overflow: hidden;
-  text-overflow: ellipsis;
-  white-space: nowrap;
->>>>>>> a6136061
 }
 
 .custom-select:focus {
   outline: none;
   border-color: #667eea;
-<<<<<<< HEAD
   box-shadow: 0 0 0 2px rgba(102, 126, 234, .1);
-=======
-  box-shadow: 0 0 0 2px rgba(102, 126, 234, 0.1);
->>>>>>> a6136061
 }
 
 .custom-select:hover {
   border-color: #667eea;
 }
 
-<<<<<<< HEAD
 /* 预览块 */
 .preview-card {
   border: 1px solid #ddd;
@@ -951,18 +635,11 @@
 .path-input-group {
   display: flex;
   gap: .5rem;
-=======
-/* 路径输入组 - 紧凑版 */
-.path-input-group {
-  display: flex;
-  gap: 0.5rem;
->>>>>>> a6136061
   align-items: center;
 }
 
 .path-input {
   flex: 1;
-<<<<<<< HEAD
   padding: .6rem .8rem;
   border: 2px solid #e1e8ed;
   border-radius: 8px;
@@ -971,45 +648,21 @@
   color: #2c3e50;
   transition: all .3s;
   min-width: 0;
-=======
-  padding: 0.6rem 0.8rem;
-  border: 2px solid #e1e8ed;
-  border-radius: 8px;
-  background: #f8fafc;
-  font-size: 0.75rem;
-  color: #2c3e50;
-  transition: all 0.3s ease;
-  min-width: 0;
-  max-width: 100%;
-  overflow: hidden;
-  text-overflow: ellipsis;
-  white-space: nowrap;
-  box-sizing: border-box;
->>>>>>> a6136061
 }
 
 .path-input:focus {
   outline: none;
   border-color: #667eea;
-<<<<<<< HEAD
   box-shadow: 0 0 0 2px rgba(102, 126, 234, .1);
 }
 
 .path-select-button {
   width: 40px;
   height: 40px;
-=======
-  box-shadow: 0 0 0 2px rgba(102, 126, 234, 0.1);
-}
-
-.path-button {
-  padding: 0.6rem;
->>>>>>> a6136061
   border: 2px solid #e2e8f0;
   border-radius: 8px;
   background: white;
   color: #4a5568;
-<<<<<<< HEAD
   font-size: 1.1rem;
   cursor: pointer;
   transition: all .3s;
@@ -1126,197 +779,15 @@
   display: flex;
   flex-direction: column;
   overflow: hidden;
-=======
-  font-size: 0.9rem;
-  cursor: pointer;
-  transition: all 0.3s ease;
-  display: flex;
-  align-items: center;
-  justify-content: center;
-  width: 40px;
-  height: 40px;
-  flex-shrink: 0;
-  box-sizing: border-box;
-  box-shadow: 0 1px 3px rgba(0, 0, 0, 0.1);
-}
-
-.path-button:hover {
-  background: #f7fafc;
-  border-color: #cbd5e0;
-  transform: translateY(-1px);
-  box-shadow: 0 2px 8px rgba(0, 0, 0, 0.15);
-}
-
-.path-button:active {
-  transform: translateY(0);
-}
-
-/* 主要操作按钮 - 针对小窗口优化 */
-.main-action-button {
-  width: 100%;
-  max-width: 100%;
-  padding: 0.9rem 1rem;
-  border: 2px solid #e2e8f0;
-  border-radius: 12px;
-  background: white;
-  color: #2d3748;
-  font-size: 0.9rem;
-  font-weight: 600;
-  cursor: pointer;
-  transition: all 0.3s ease;
-  display: flex;
-  align-items: center;
-  justify-content: center;
-  gap: 0.4rem;
-  box-shadow: 0 2px 8px rgba(0, 0, 0, 0.1);
-  position: relative;
-  overflow: hidden;
-  flex-shrink: 0;
-  box-sizing: border-box;
-  text-align: center;
-  min-height: 45px;
-}
-
-.main-action-button:hover {
-  transform: translateY(-1px);
-  background: #f7fafc;
-  border-color: #cbd5e0;
-  box-shadow: 0 4px 12px rgba(0, 0, 0, 0.15);
-}
-
-.main-action-button:active {
-  transform: translateY(0);
-}
-
-.main-action-button.disabled {
-  background: #f7fafc;
-  color: #a0aec0;
-  border-color: #e2e8f0;
-  cursor: not-allowed;
-  transform: none;
-  box-shadow: 0 1px 3px rgba(0, 0, 0, 0.05);
-}
-
-.main-action-button.disabled:hover {
-  transform: none;
-  background: #f7fafc;
-  border-color: #e2e8f0;
-  box-shadow: 0 1px 3px rgba(0, 0, 0, 0.05);
-}
-
-.button-icon {
-  font-size: 1.1rem;
-  color: #4a5568;
-}
-
-.button-text {
-  font-size: 0.85rem;
-  overflow: hidden;
-  text-overflow: ellipsis;
-  white-space: nowrap;
-  max-width: 100%;
-  color: #2d3748;
-}
-
-.main-action-button.disabled .button-icon,
-.main-action-button.disabled .button-text {
-  color: #a0aec0;
-}
-
-/* 操作按钮组 */
-.action-buttons {
-  display: flex;
-  gap: 0.5rem;
-  align-items: center;
-}
-
-.main-action-button {
-  flex: 1;
-}
-
-.settings-button {
-  width: 45px;
-  height: 45px;
-  padding: 0;
-  border: 2px solid #e2e8f0;
-  border-radius: 12px;
-  background: white;
-  color: #4a5568;
-  font-size: 1.1rem;
-  cursor: pointer;
-  transition: all 0.3s ease;
-  display: flex;
-  align-items: center;
-  justify-content: center;
-  box-shadow: 0 2px 8px rgba(0, 0, 0, 0.1);
-  flex-shrink: 0;
-}
-
-.settings-button:hover {
-  background: #f7fafc;
-  border-color: #cbd5e0;
-  transform: translateY(-1px);
-  box-shadow: 0 4px 12px rgba(0, 0, 0, 0.15);
-}
-
-.settings-button:active {
-  transform: translateY(0);
-}
-
-/* 设置对话框样式 */
-.settings-overlay {
-  position: fixed;
-  top: 0;
-  left: 0;
-  right: 0;
-  bottom: 0;
-  background: rgba(0, 0, 0, 0.5);
-  display: flex;
-  align-items: center;
-  justify-content: center;
-  z-index: 1000;
-  backdrop-filter: blur(4px);
-}
-
-.settings-dialog {
-  background: white;
-  border-radius: 16px;
-  box-shadow: 0 20px 40px rgba(0, 0, 0, 0.15);
-  width: 90%;
-  max-width: 400px;
-  max-height: 85vh;
-  overflow: hidden;
-  animation: slideIn 0.3s ease;
-  display: flex;
-  flex-direction: column;
-}
-
-@keyframes slideIn {
-  from {
-    opacity: 0;
-    transform: translateY(-20px) scale(0.95);
-  }
-  to {
-    opacity: 1;
-    transform: translateY(0) scale(1);
-  }
->>>>>>> a6136061
 }
 
 .settings-header {
   display: flex;
   justify-content: space-between;
   align-items: center;
-<<<<<<< HEAD
   padding: .75rem 1rem;
   border-bottom: 1px solid #e2e8f0;
   background: #f8fafc;
-=======
-  padding: 0.75rem 1rem;
-  border-bottom: 1px solid #e2e8f0;
-  background: #f8fafc;
-  min-height: 50px;
->>>>>>> a6136061
 }
 
 .settings-header h2 {
@@ -1338,7 +809,6 @@
   display: flex;
   align-items: center;
   justify-content: center;
-<<<<<<< HEAD
 }
 
 .close-button:hover {
@@ -1387,80 +857,16 @@
   outline: none;
   border-color: #667eea;
   box-shadow: 0 0 0 3px rgba(102, 126, 234, .1);
-=======
-  transition: all 0.2s ease;
-  flex-shrink: 0;
-}
-
-.close-button:hover {
-  background: #e2e8f0;
-  color: #4a5568;
-}
-
-
-.settings-content {
-  padding: 1.5rem;
-  flex: 1;
-  overflow-y: auto;
-  min-height: 0;
-}
-
-.setting-item {
-  margin-bottom: 1.5rem;
-}
-
-.setting-item:last-child {
-  margin-bottom: 0;
-}
-
-.setting-label {
-  display: flex;
-  align-items: center;
-  gap: 0.5rem;
-  margin-bottom: 0.75rem;
-  font-weight: 600;
-  color: #2d3748;
-  font-size: 0.9rem;
-}
-
-.setting-icon {
-  font-size: 1rem;
-  opacity: 0.8;
-}
-
-.setting-input {
-  width: 100%;
-  padding: 0.75rem;
-  border: 2px solid #e2e8f0;
-  border-radius: 8px;
-  background: white;
-  font-size: 0.9rem;
-  color: #2d3748;
-  transition: all 0.3s ease;
-  box-sizing: border-box;
-}
-
-.setting-input:focus {
-  outline: none;
-  border-color: #667eea;
-  box-shadow: 0 0 0 3px rgba(102, 126, 234, 0.1);
->>>>>>> a6136061
 }
 
 .setting-input.path-display {
   background: #f8fafc;
-<<<<<<< HEAD
   font-size: .85rem;
-=======
-  flex: 1;
-  font-size: 0.8rem;
->>>>>>> a6136061
   overflow: hidden;
   text-overflow: ellipsis;
   white-space: nowrap;
 }
 
-<<<<<<< HEAD
 .shortcut-input-group {
   display: flex;
   gap: .5rem;
@@ -1480,8 +886,6 @@
 
 .capture-button,
 .cancel-capture-button,
-=======
->>>>>>> a6136061
 .path-select-button {
   width: 40px;
   height: 40px;
@@ -1491,16 +895,11 @@
   color: #4a5568;
   font-size: 1rem;
   cursor: pointer;
-<<<<<<< HEAD
   transition: all .3s;
-=======
-  transition: all 0.3s ease;
->>>>>>> a6136061
   display: flex;
   align-items: center;
   justify-content: center;
   flex-shrink: 0;
-<<<<<<< HEAD
   box-shadow: 0 1px 3px rgba(0, 0, 0, .1);
 }
 
@@ -1808,147 +1207,5 @@
     color: #e5e7eb;
   }
 
-=======
-  box-shadow: 0 1px 3px rgba(0, 0, 0, 0.1);
-}
-
-.path-select-button:hover {
-  background: #f7fafc;
-  border-color: #cbd5e0;
-  transform: translateY(-1px);
-  box-shadow: 0 2px 8px rgba(0, 0, 0, 0.15);
-}
-
-
-/* 快捷键输入组样式 */
-.shortcut-input-group {
-  display: flex;
-  gap: 0.5rem;
-  align-items: center;
-}
-
-.shortcut-input {
-  flex: 1;
-}
-
-.shortcut-input.capturing {
-  border-color: #667eea;
-  box-shadow: 0 0 0 3px rgba(102, 126, 234, 0.1);
-  background: #f0f4ff;
-}
-
-.shortcut-input.invalid {
-  border-color: #e53e3e;
-  box-shadow: 0 0 0 3px rgba(229, 62, 62, 0.1);
-}
-
-.capture-button,
-.cancel-capture-button {
-  width: 40px;
-  height: 40px;
-  border: 2px solid #e2e8f0;
-  border-radius: 8px;
-  background: white;
-  color: #4a5568;
-  font-size: 1rem;
-  cursor: pointer;
-  transition: all 0.3s ease;
-  display: flex;
-  align-items: center;
-  justify-content: center;
-  flex-shrink: 0;
-  box-shadow: 0 1px 3px rgba(0, 0, 0, 0.1);
-}
-
-.capture-button:hover {
-  background: #667eea;
-  border-color: #667eea;
-  color: white;
-  transform: translateY(-1px);
-  box-shadow: 0 4px 12px rgba(102, 126, 234, 0.3);
-}
-
-.cancel-capture-button {
-  background: #fed7d7;
-  border-color: #feb2b2;
-  color: #c53030;
-}
-
-.cancel-capture-button:hover {
-  background: #fbb6b6;
-  border-color: #f56565;
-  color: #9b2c2c;
-  transform: translateY(-1px);
-  box-shadow: 0 4px 12px rgba(245, 101, 101, 0.3);
-}
-
-.shortcut-error {
-  margin-top: 0.5rem;
-  padding: 0.5rem;
-  background: #fed7d7;
-  border: 1px solid #feb2b2;
-  border-radius: 6px;
-  color: #c53030;
-  font-size: 0.8rem;
-  line-height: 1.4;
-}
-</style>
-<style>
-:root {
-  font-family: 'Inter', 'SF Pro Display', -apple-system, BlinkMacSystemFont, 'Segoe UI', Roboto, sans-serif;
-  font-size: 16px;
-  line-height: 1.6;
-  font-weight: 400;
-  
-  font-synthesis: none;
-  text-rendering: optimizeLegibility;
-  -webkit-font-smoothing: antialiased;
-  -moz-osx-font-smoothing: grayscale;
-  -webkit-text-size-adjust: 100%;
-}
-
-
-body {
-  margin: 0;
-  padding: 0;
-  min-height: 100vh;
-  overflow-x: hidden;
-}
-
-#app {
-  min-height: 100vh;
-}
-
-/* 移除默认的Pico CSS样式覆盖 */
-.app-container *,
-* {
-  box-sizing: border-box;
-}
-
-/* 确保自定义样式优先 */
-.app-container input,
-.app-container button,
-.app-container select {
-  all: unset;
-}
-
-/* 滚动条样式 */
-::-webkit-scrollbar {
-  width: 8px;
-}
-
-::-webkit-scrollbar-track {
-  background: rgba(255, 255, 255, 0.1);
-  border-radius: 4px;
-}
-
-::-webkit-scrollbar-thumb {
-  background: rgba(255, 255, 255, 0.3);
-  border-radius: 4px;
-}
-
-::-webkit-scrollbar-thumb:hover {
-  background: rgba(255, 255, 255, 0.5);
->>>>>>> a6136061
 }
 </style>